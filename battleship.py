import random
import threading

BOARD_SIZE = 10
SHIPS = [
    ("Carrier", 5),
    ("Battleship", 4),
    ("Cruiser", 3),
    ("Submarine", 3),
    ("Destroyer", 2)
]


class Board:
    def __init__(self, size=BOARD_SIZE):
        self.size = size
        # '.' for empty water
        self.hidden_grid = [['.' for _ in range(size)] for _ in range(size)]
        # display_grid is what the player or an observer sees (no 'S')
        self.display_grid = [['.' for _ in range(size)] for _ in range(size)]
        self.placed_ships = []  # e.g. [{'name': 'Destroyer', 'positions': {(r, c), ...}}, ...]

    def place_ships_randomly(self, ships=SHIPS):

        for ship_name, ship_size in ships:
            placed = False
            while not placed:
                orientation = random.randint(0, 1)  # 0 => horizontal, 1 => vertical
                row = random.randint(0, self.size - 1)
                col = random.randint(0, self.size - 1)

                if self.can_place_ship(row, col, ship_size, orientation):
                    occupied_positions = self.do_place_ship(row, col, ship_size, orientation)
                    self.placed_ships.append({
                        'name': ship_name,
                        'positions': occupied_positions
                    })
                    placed = True


    def place_ships_manually(self, ships=SHIPS):
        print("\nPlease place your ships manually on the board.")
        for ship_name, ship_size in ships:
            while True:
                self.print_display_grid(show_hidden_board=True)
                print(f"\nPlacing your {ship_name} (size {ship_size}).")
                coord_str = input("  Enter starting coordinate (e.g. A1): ").strip()
                orientation_str = input("  Orientation? Enter 'H' (horizontal) or 'V' (vertical): ").strip().upper()

                try:
                    row, col = parse_coordinate(coord_str)
                except ValueError as e:
                    print(f"  [!] Invalid coordinate: {e}")
                    continue

                # Convert orientation_str to 0 (horizontal) or 1 (vertical)
                if orientation_str == 'H':
                    orientation = 0
                elif orientation_str == 'V':
                    orientation = 1
                else:
                    print("  [!] Invalid orientation. Please enter 'H' or 'V'.")
                    continue

                # Check if we can place the ship
                if self.can_place_ship(row, col, ship_size, orientation):
                    occupied_positions = self.do_place_ship(row, col, ship_size, orientation)
                    self.placed_ships.append({
                        'name': ship_name,
                        'positions': occupied_positions
                    })
                    break
                else:
                    print(f"  [!] Cannot place {ship_name} at {coord_str} (orientation={orientation_str}). Try again.")


    def can_place_ship(self, row, col, ship_size, orientation):
        if orientation == 0:  # Horizontal
            if col + ship_size > self.size:
                return False
            for c in range(col, col + ship_size):
                if self.hidden_grid[row][c] != '.':
                    return False
        else:  # Vertical
            if row + ship_size > self.size:
                return False
            for r in range(row, row + ship_size):
                if self.hidden_grid[r][col] != '.':
                    return False
        return True

    def do_place_ship(self, row, col, ship_size, orientation):
        occupied = set()
        if orientation == 0:  # Horizontal
            for c in range(col, col + ship_size):
                self.hidden_grid[row][c] = 'S'
                occupied.add((row, c))
        else:  # Vertical
            for r in range(row, row + ship_size):
                self.hidden_grid[r][col] = 'S'
                occupied.add((r, col))
        return occupied

    def fire_at(self, row, col):
        cell = self.hidden_grid[row][col]
        if cell == 'S':
            # Mark a hit
            self.hidden_grid[row][col] = 'X'
            self.display_grid[row][col] = 'X'
            # Check if that hit sank a ship
            sunk_ship_name = self._mark_hit_and_check_sunk(row, col)
            if sunk_ship_name:
                return ('hit', sunk_ship_name)  # A ship has just been sunk
            else:
                return ('hit', None)
        elif cell == '.':
            # Mark a miss
            self.hidden_grid[row][col] = 'o'
            self.display_grid[row][col] = 'o'
            return ('miss', None)
        elif cell == 'X' or cell == 'o':
            return ('already_shot', None)
        else:
            # In principle, this branch shouldn't happen if 'S', '.', 'X', 'o' are all possibilities
            return ('already_shot', None)

    def _mark_hit_and_check_sunk(self, row, col):
        for ship in self.placed_ships:
            if (row, col) in ship['positions']:
                ship['positions'].remove((row, col))
                if len(ship['positions']) == 0:
                    return ship['name']
                break
        return None

    def all_ships_sunk(self):
        for ship in self.placed_ships:
            if len(ship['positions']) > 0:
                return False
        return True

    def print_display_grid(self, show_hidden_board=False):
        # Decide which grid to print
        grid_to_print = self.hidden_grid if show_hidden_board else self.display_grid

        # Column headers (1 .. N)
        print("  " + "".join(str(i + 1).rjust(2) for i in range(self.size)))
        # Each row labeled with A, B, C, ...
        for r in range(self.size):
            row_label = chr(ord('A') + r)
            row_str = " ".join(grid_to_print[r][c] for c in range(self.size))
            print(f"{row_label:2} {row_str}")


def parse_coordinate(coord_str):
    # check for correct input length
    coord_str = coord_str.strip().upper()
    if not coord_str or not (2 <= len(coord_str) <= 3):
        raise ValueError("Coordinate must be at least 2 characters and no more than 3 (e.g. A10)")
    
    # check for row letter within bounds
    row_letter = coord_str[0]
    if not ('A' <= row_letter <= 'J'):
        raise ValueError(f"Row must be within A-J, got '{row_letter}'")
    
    # check for column number being a number
    col_digits = coord_str[1:]
    try:
        col_num = int(col_digits)
    except ValueError:
        raise ValueError(f"Column must be a number, got '{col_digits}'")

    # check for column number within bounds
    if not (1 <= col_num <= 10):
        raise ValueError(f"Column must be within 1-10, got {col_num}")
    
    row = ord(row_letter) - ord('A')
    col = int(col_digits) - 1  # zero-based

    return (row, col)

def run_two_player_game_online(rfile1, wfile1, rfile2, wfile2):
    def send_to_player(player_num, msg):
        try:
            if player_num == 1:
                wfile1.write(msg + '\n')
                wfile1.flush()
            else:
                wfile2.write(msg + '\n')
                wfile2.flush()
        except:
            pass
    
    def send_board_to_player(player_num, board, show_hidden=False):
        wfile = wfile1 if player_num == 1 else wfile2
        wfile.write("GRID\n")
        
        # Which grid to display depends on whether we're showing hidden ships
        grid_to_show = board.hidden_grid if show_hidden else board.display_grid
        
        # Column headers
        wfile.write("+  " + " ".join(str(i + 1) for i in range(board.size)) + '\n')
        
        # Each row with label
        for r in range(board.size):
            row_label = chr(ord('A') + r)
            row_str = " ".join(grid_to_show[r][c] for c in range(board.size))
            wfile.write(f"{row_label:2} {row_str}\n")
        
        wfile.write('\n')
        wfile.flush()
    
    def recv_from_player(player_num):
        try:
            if player_num == 1:
                return rfile1.readline().strip()
            else:
                return rfile2.readline().strip()
        except ConnectionError:
            raise ConnectionResetError(f"Player {player_num} disconnected")
    
    # Create boards for both players
    board1 = Board(BOARD_SIZE)  # Player 1's board (that player 2 fires at)
    board2 = Board(BOARD_SIZE)  # Player 2's board (that player 1 fires at)
    
    # Setup phase - let both players place their ships concurrently using threads
    send_to_player(1, "SETUP PHASE: Place your ships. Type 'RANDOM' for random placement or 'MANUAL' for manual placement.")
    send_to_player(2, "SETUP PHASE: Place your ships. Type 'RANDOM' for random placement or 'MANUAL' for manual placement.")
    
    # Using threading Event objects to synchronize the two players
    player1_ready = threading.Event()
    player2_ready = threading.Event()
    
    # Define a generic function to handle ship placement for either player
    def setup_player_ships(player_num, player_board, player_ready_event, other_player_ready_event):
        other_player = 3 - player_num  # If player_num is 1, other is 2; if player_num is 2, other is 1
        
        try:
            placement = recv_from_player(player_num)
            if placement.lower() == 'quit':
                send_to_player(other_player, "Your opponent forfeited during setup. You win!")
                
                # Set both events to allow threads to exit
                player1_ready.set()
                player2_ready.set()
                return False
            elif placement.upper() == 'RANDOM':
                player_board.place_ships_randomly(SHIPS)
                send_to_player(player_num, "Ships placed randomly.")
                send_board_to_player(player_num, player_board, True)  # Show player their board with ships
            elif placement.upper() == 'MANUAL':
                # Handle manual placement
                send_to_player(player_num, "Placing ships manually:")
                for ship_name, ship_size in SHIPS:
                    placed = False
                    while not placed:
                        send_board_to_player(player_num, player_board, True)  # Always show the current state
                        send_to_player(player_num, f"Placing {ship_name} (size {ship_size}). Enter starting coordinate and orientation (e.g., 'A1 H' or 'B5 V'):")
                        try:
                            placement = recv_from_player(player_num)
                            if placement.lower() == 'quit':
                                send_to_player(other_player, "Your opponent forfeited during setup. You win!")
                                # Set both events to allow threads to exit
                                player1_ready.set()
                                player2_ready.set()
                                return False
                            
                            parts = placement.strip().split()
                            if len(parts) != 2:
                                send_to_player(player_num, "Invalid format. Use 'COORD ORIENTATION' (e.g., 'A1 H')")
                                continue
                            
                            coord_str, orientation_str = parts
                            row, col = parse_coordinate(coord_str)
                            orientation = 0 if orientation_str.upper() == 'H' else 1
                            
                            if player_board.can_place_ship(row, col, ship_size, orientation):
                                occupied_positions = player_board.do_place_ship(row, col, ship_size, orientation)
                                player_board.placed_ships.append({
                                    'name': ship_name,
                                    'positions': occupied_positions
                                })
                                send_to_player(player_num, f"{ship_name} placed successfully.")
                                placed = True
                            else:
                                send_to_player(player_num, "Cannot place ship there. Try again.")
                        except ValueError as e:
                            send_to_player(player_num, f"Invalid input: {e}")
                        except ConnectionResetError:
                            # Player disconnected during ship placement
                            send_to_player(other_player, "Your opponent disconnected during setup. You win!")
                            # Set both events to allow threads to exit
                            player1_ready.set()
                            player2_ready.set()
                            return False
                
                # Show final board after all ships placed
                send_board_to_player(player_num, player_board, True)
            else:
                # Invalid placement option - ask player to try again
                send_to_player(player_num, "Invalid option. Please type 'RANDOM' for random placement or 'MANUAL' for manual placement.")
                # Recursively call the function again to get valid input
                return setup_player_ships(player_num, player_board, player_ready_event, other_player_ready_event)
            
            # Signal that this player is ready and wait for the other player
            player_ready_event.set()
            send_to_player(player_num, f"Your ships are placed. Waiting for Player {other_player} to finish placing their ships...")
            return True
            
        except ConnectionResetError:
            # Player disconnected
            try:
                # Notify other player if they're still connected
                send_to_player(other_player, f"Player {player_num} disconnected during setup. You win!")
            except:
                pass
            
            # Set both events to allow threads to exit
            player1_ready.set()
            player2_ready.set()
            return False
    
    # Create and start threads for each player's setup
    p1_setup_thread = threading.Thread(
        target=setup_player_ships,
        args=(1, board1, player1_ready, player2_ready)
    )
    
    p2_setup_thread = threading.Thread(
        target=setup_player_ships,
        args=(2, board2, player2_ready, player1_ready)
    )
    
    p1_setup_thread.start()
    p2_setup_thread.start()
    
<<<<<<< HEAD
    # Wait for both threads to complete
    p1_setup_thread.join()  # Wait for Player 1's setup thread to finish
    p2_setup_thread.join()  # Wait for Player 2's setup thread to finish

    # Check if setup was completed successfully
    if not (player1_ready.is_set() and player2_ready.is_set()):
        # If either event is not set, it means there was an error or timeout
        try:
            if player1_ready.is_set() and not player2_ready.is_set():
                send_to_player(1, "Player 2 encountered an error. Game canceled.")
            elif player2_ready.is_set() and not player1_ready.is_set():
                send_to_player(2, "Player 1 encountered an error. Game canceled.")
        except:
            pass
        return
    
=======
>>>>>>> 690d72f4
    # Gameplay phase
    send_to_player(1, "GAME PHASE: All ships have been placed. Game is starting!")
    send_to_player(2, "GAME PHASE: All ships have been placed. Game is starting!")
    
    current_player = 1  # Player 1 goes first
    
    def handle_player_turn(player_num, player_board, opponent_board):
        other_player = 3 - player_num  # If player_num is 1, other is 2; if player_num is 2, other is 1
        
        # Show player their own board with ships
        send_to_player(player_num, "Your board:")
        send_board_to_player(player_num, player_board, True)
        # Show player their opponent's board without ships
        send_to_player(player_num, "Opponent's board:")
        send_board_to_player(player_num, opponent_board, False)
        
        # Player's turn to fire
        send_to_player(player_num, "Your turn! Enter a coordinate to fire at (e.g., 'B5'):")
        send_to_player(other_player, "Opponent's turn. Please wait...")
        
        # Get player's move
        fire_coord = recv_from_player(player_num)
        if fire_coord.lower() == 'quit':
            send_to_player(other_player, "Your opponent forfeited. You win!")
            return False
            
        try:
            row, col = parse_coordinate(fire_coord)
            result, sunk_name = opponent_board.fire_at(row, col)
            
            # Notify both players of the result
            if result == 'hit':
                if sunk_name:
                    send_to_player(player_num, f"HIT! You sank their {sunk_name}!")
                    send_to_player(other_player, f"Your {sunk_name} was sunk!")
                else:
                    send_to_player(player_num, "HIT!")
                    send_to_player(other_player, f"Your ship at {fire_coord} was hit!")
                
                # Check if this player won
                if opponent_board.all_ships_sunk():
                    send_to_player(player_num, "Congratulations! You've sunk all your opponent's ships. You win!")
                    send_to_player(other_player, "All your ships have been sunk. Game over!")
                    return False
            elif result == 'miss':
                send_to_player(player_num, "MISS!")
                send_to_player(other_player, f"Your opponent fired at {fire_coord} and missed.")
            elif result == 'already_shot':
                send_to_player(player_num, "You've already fired at that location. Try again.")
                # Return None to indicate we should retry with the same player
                return None
        except ValueError as e:
            send_to_player(player_num, f"Invalid input: {e}")
            # Return None to indicate we should retry with the same player
            return None
        
        # Return True to indicate successful turn completion
        return True
    
    while True:
        if current_player == 1:
            result = handle_player_turn(1, board1, board2)
        else:
            result = handle_player_turn(2, board2, board1)
        
        # Check the result of the turn
        if result is False:
            # Game ended (someone quit or won)
            break
        elif result is None:
            # Invalid move, retry with the same player
            continue
        else:
            # Valid move, switch to the other player
            current_player = 3 - current_player<|MERGE_RESOLUTION|>--- conflicted
+++ resolved
@@ -334,7 +334,6 @@
     p1_setup_thread.start()
     p2_setup_thread.start()
     
-<<<<<<< HEAD
     # Wait for both threads to complete
     p1_setup_thread.join()  # Wait for Player 1's setup thread to finish
     p2_setup_thread.join()  # Wait for Player 2's setup thread to finish
@@ -351,8 +350,6 @@
             pass
         return
     
-=======
->>>>>>> 690d72f4
     # Gameplay phase
     send_to_player(1, "GAME PHASE: All ships have been placed. Game is starting!")
     send_to_player(2, "GAME PHASE: All ships have been placed. Game is starting!")
